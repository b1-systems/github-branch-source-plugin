/*
 * The MIT License
 *
 * Copyright 2016 CloudBees, Inc.
 *
 * Permission is hereby granted, free of charge, to any person obtaining a copy
 * of this software and associated documentation files (the "Software"), to deal
 * in the Software without restriction, including without limitation the rights
 * to use, copy, modify, merge, publish, distribute, sublicense, and/or sell
 * copies of the Software, and to permit persons to whom the Software is
 * furnished to do so, subject to the following conditions:
 *
 * The above copyright notice and this permission notice shall be included in
 * all copies or substantial portions of the Software.
 *
 * THE SOFTWARE IS PROVIDED "AS IS", WITHOUT WARRANTY OF ANY KIND, EXPRESS OR
 * IMPLIED, INCLUDING BUT NOT LIMITED TO THE WARRANTIES OF MERCHANTABILITY,
 * FITNESS FOR A PARTICULAR PURPOSE AND NONINFRINGEMENT. IN NO EVENT SHALL THE
 * AUTHORS OR COPYRIGHT HOLDERS BE LIABLE FOR ANY CLAIM, DAMAGES OR OTHER
 * LIABILITY, WHETHER IN AN ACTION OF CONTRACT, TORT OR OTHERWISE, ARISING FROM,
 * OUT OF OR IN CONNECTION WITH THE SOFTWARE OR THE USE OR OTHER DEALINGS IN
 * THE SOFTWARE.
 */

package org.jenkinsci.plugins.github_branch_source;

import edu.umd.cs.findbugs.annotations.CheckForNull;
import edu.umd.cs.findbugs.annotations.NonNull;
import hudson.Extension;
import hudson.FilePath;
import hudson.model.Computer;
import hudson.model.Job;
import hudson.model.Queue;
import hudson.model.Result;
import hudson.model.Run;
import hudson.model.TaskListener;
import hudson.model.listeners.RunListener;
import hudson.model.listeners.SCMListener;
import hudson.model.queue.QueueListener;
import hudson.scm.SCM;
import hudson.scm.SCMRevisionState;
import java.io.File;
import java.io.FileNotFoundException;
import java.io.IOException;
import java.util.logging.Level;
import java.util.logging.Logger;
import jenkins.model.Jenkins;
import jenkins.plugins.git.AbstractGitSCMSource.SCMRevisionImpl;
import jenkins.scm.api.SCMHead;
import jenkins.scm.api.SCMHeadObserver;
import jenkins.scm.api.SCMRevision;
import jenkins.scm.api.SCMRevisionAction;
import jenkins.scm.api.SCMSource;
import org.jenkinsci.plugins.displayurlapi.DisplayURLProvider;
import org.kohsuke.github.GHCommitState;
import org.kohsuke.github.GHRepository;
import org.kohsuke.github.GitHub;


/**
 * Manages GitHub Statuses.
 *
 * Job (associated to a PR) scheduled: PENDING
 * Build doing a checkout: PENDING
 * Build done: SUCCESS, FAILURE or ERROR
 *
 */
public class GitHubBuildStatusNotification {

    private static final Logger LOGGER = Logger.getLogger(GitHubBuildStatusNotification.class.getName());

    private static void createCommitStatus(@NonNull GHRepository repo, @NonNull String revision,
                                           @NonNull GHCommitState state, @NonNull String url, @NonNull String message,
                                           @NonNull SCMHead head,
                                           @NonNull Endpoint endpoint) throws IOException {
        LOGGER.log(Level.FINE, "{0}/commit/{1} {2} from {3}", new Object[] {repo.getHtmlUrl(), revision, state, url});
        String context;
        String commitstatuscontext = endpoint.getCommitStatusContextIdentifier();

        if (head instanceof PullRequestSCMHead) {
            if (((PullRequestSCMHead) head).isMerge()) {
                context = commitstatuscontext + "/pr-merge";

            } else {
                context = commitstatuscontext + "/pr-head";
            }
        } else {
            context = commitstatuscontext + "/branch";
        }
        repo.createCommitStatus(revision, state, url, message, context);
    }

    private static void createBuildCommitStatus(Run<?, ?> build, TaskListener listener) {
        SCMRevision revision = SCMRevisionAction.getRevision(build);
        if (revision != null) { // only notify if we have a revision to notify
            try {
<<<<<<< HEAD
                GHRepository repo = lookUpRepo(gitHub, build.getParent());
                Endpoint endpoint = lookUpEndpoint(build.getParent());
                if (repo != null && endpoint != null) {
                    SCMRevisionAction action = build.getAction(SCMRevisionAction.class);
                    if (action != null) {
                        SCMRevision revision = action.getRevision();
                        String url = DisplayURLProvider.get().getRunURL(build);
=======
                GitHub gitHub = lookUpGitHub(build.getParent());
                try {
                    GHRepository repo = lookUpRepo(gitHub, build.getParent());
                    if (repo != null) {
                        String url = null;
                        try {
                            url = DisplayURLProvider.get().getRunURL(build);
                        } catch (IllegalStateException e) {
                            listener.getLogger().println(
                                    "Can not determine Jenkins root URL. Commit status notifications are disabled "
                                            + "until a root URL is"
                                            + " configured in Jenkins global configuration.");
                            return;
                        }
>>>>>>> a115c0f3
                        boolean ignoreError = false;
                        try {
                            Result result = build.getResult();
                            String revisionToNotify = resolveHeadCommit(revision);
                            SCMHead head = revision.getHead();
                            if (Result.SUCCESS.equals(result)) {
                                createCommitStatus(repo, revisionToNotify, GHCommitState.SUCCESS, url, Messages.GitHubBuildStatusNotification_CommitStatus_Good(), head, endpoint);
                            } else if (Result.UNSTABLE.equals(result)) {
                                createCommitStatus(repo, revisionToNotify, GHCommitState.FAILURE, url, Messages.GitHubBuildStatusNotification_CommitStatus_Unstable(), head, endpoint);
                            } else if (Result.FAILURE.equals(result)) {
                                createCommitStatus(repo, revisionToNotify, GHCommitState.ERROR, url, Messages.GitHubBuildStatusNotification_CommitStatus_Failure(), head, endpoint);
                            } else if (Result.ABORTED.equals(result)) {
                                createCommitStatus(repo, revisionToNotify, GHCommitState.ERROR, url, Messages.GitHubBuildStatusNotification_CommitStatus_Aborted(), head, endpoint);
                            } else if (result != null) { // NOT_BUILT etc.
                                createCommitStatus(repo, revisionToNotify, GHCommitState.ERROR, url, Messages.GitHubBuildStatusNotification_CommitStatus_Other(), head, endpoint);
                            } else {
                                ignoreError = true;
                                createCommitStatus(repo, revisionToNotify, GHCommitState.PENDING, url, Messages.GitHubBuildStatusNotification_CommitStatus_Pending(), head, endpoint);
                            }
                            if (result != null) {
                                listener.getLogger().format("%n" + Messages.GitHubBuildStatusNotification_CommitStatusSet() + "%n%n");
                            }
                        } catch (FileNotFoundException fnfe) {
                            if (!ignoreError) {
                                listener.getLogger().format("%nCould not update commit status, please check if your scan " +
                                        "credentials belong to a member of the organization or a collaborator of the " +
                                        "repository and repo:status scope is selected%n%n");
                                if (LOGGER.isLoggable(Level.FINE)) {
                                    LOGGER.log(Level.FINE, "Could not update commit status, for run "
                                            + build.getFullDisplayName()
                                            + " please check if your scan "
                                            + "credentials belong to a member of the organization or a "
                                            + "collaborator of the repository and repo:status scope is selected", fnfe);
                                }
                            }
                        }
                    }
                } finally {
                    Connector.release(gitHub);
                }
            } catch (IOException ioe) {
                listener.getLogger().format("%n"
                        + "Could not update commit status. Message: %s%n"
                        + "%n", ioe.getMessage());
                if (LOGGER.isLoggable(Level.FINE)) {
                    LOGGER.log(Level.FINE, "Could not update commit status of run " + build.getFullDisplayName(), ioe);
                }
            }
        }
    }

    /**
     * Returns the GitHub Repository associated to a Job.
     *
     * @param job A {@link Job}
     * @return A {@link GHRepository} or null, either if a scan credentials was not provided, or a GitHubSCMSource was not defined.
     * @throws IOException
     */
    @CheckForNull
    private static GHRepository lookUpRepo(GitHub github, @NonNull Job<?,?> job) throws IOException {
        if (github == null) {
            return null;
        }
        SCMSource src = SCMSource.SourceByItem.findSource(job);
        if (src instanceof GitHubSCMSource) {
            GitHubSCMSource source = (GitHubSCMSource) src;
            if (source.getScanCredentialsId() != null) {
                return github.getRepository(source.getRepoOwner() + "/" + source.getRepository());
            }
        }
        return null;
    }

    /**
     * Returns the GitHub Repository associated to a Job.
     *
     * @param job A {@link Job}
     * @return A {@link GHRepository} or {@code null}, if any of: a credentials was not provided; notifications were
     * disabled, or the job is not from a {@link GitHubSCMSource}.
     * @throws IOException
     */
    @CheckForNull
    private static GitHub lookUpGitHub(@NonNull Job<?,?> job) throws IOException {
        SCMSource src = SCMSource.SourceByItem.findSource(job);
        if (src instanceof GitHubSCMSource) {
            GitHubSCMSource source = (GitHubSCMSource) src;
            if (new GitHubSCMSourceContext(null, SCMHeadObserver.none())
                    .withTraits(source.getTraits())
                    .notificationsDisabled()) {
                return null;
            }
            if (source.getScanCredentialsId() != null) {
                return Connector.connect(source.getApiUri(), Connector.lookupScanCredentials
                        (job, null, source.getScanCredentialsId()));
            }
        }
        return null;
    }

    /**
     * Returns the Endpoint associated to a Job.
     *
     * @param job A {@link Job}
     * @return An {@link Endpoint} or null, if an Endpoint was not defined.
     * @throws IOException
     */
    @CheckForNull
    private static Endpoint lookUpEndpoint(@NonNull Job<?,?> job) throws IOException {
        SCMSource src = SCMSource.SourceByItem.findSource(job);
        if (src instanceof GitHubSCMSource) {
            GitHubSCMSource source = (GitHubSCMSource) src;
            for (Endpoint e : GitHubConfiguration.get().getEndpoints()) {
                if (e.getApiUri().equals(source.getApiUri())) {
                    return e;
                }
            }
        }
        return null;
    }

    /**
     * With this listener one notifies to GitHub when a Job has been scheduled.
     * Sends: GHCommitState.PENDING
     */
    @Extension
    public static class JobScheduledListener extends QueueListener {

        /**
         * Manages the GitHub Commit Pending Status.
         */
        @Override
        public void onEnterWaiting(Queue.WaitingItem wi) {
            if (!(wi.task instanceof Job)) {
                return;
            }
            final long taskId = wi.getId();
            final Job<?,?> job = (Job) wi.task;
            final SCMSource source = SCMSource.SourceByItem.findSource(job);
            if (!(source instanceof GitHubSCMSource)) {
                return;
            }
            final SCMHead head = SCMHead.HeadByItem.findHead(job);
            if (!(head instanceof PullRequestSCMHead)) {
                return;
            }
            if (new GitHubSCMSourceContext(null, SCMHeadObserver.none())
                    .withTraits(((GitHubSCMSource) source).getTraits())
                    .notificationsDisabled()) {
                return;
            }
            // prevent delays in the queue when updating github
            Computer.threadPoolForRemoting.submit(new Runnable() {
                @Override
                public void run() {
                    String url;
                    try {
                        url = DisplayURLProvider.get().getJobURL(job);
                    } catch (IllegalStateException e) {
                        // no root url defined, cannot notify, let's get out of here
                        return;
                    }
                    GitHub gitHub = null;
                    try {
                        gitHub = lookUpGitHub(job);
                        try {
                            if (gitHub == null || gitHub.rateLimit().remaining < 8) {
                                // we are an optimization to signal commit status early, no point waiting for
                                // the rate limit to refresh as the checkout will ensure the status is set
                                return;
                            }
                            String hash = resolveHeadCommit(source.fetch(head, null));
                            if (gitHub.rateLimit().remaining < 8) {  // should only need 2 but may be concurrent threads
                                // we are an optimization to signal commit status early, no point waiting for
                                // the rate limit to refresh as the checkout will ensure the status is set
                                return;
                            }
                            GHRepository repo = lookUpRepo(gitHub, job);
<<<<<<< HEAD
                            Endpoint endpoint = lookUpEndpoint(job);
                            if (repo != null && endpoint != null) {
                                String url = DisplayURLProvider.get().getJobURL(job);
=======
                            if (repo != null) {
>>>>>>> a115c0f3
                                // The submitter might push another commit before this build even starts.
                                if (Jenkins.getActiveInstance().getQueue().getItem(taskId) instanceof Queue.LeftItem) {
                                    // we took too long and the item has left the queue, no longer valid to apply pending

                                    // status. JobCheckOutListener is now responsible for setting the pending status.
                                    return;
                                }
                                createCommitStatus(repo, hash, GHCommitState.PENDING, url,
                                        Messages.GitHubBuildStatusNotification_CommitStatus_Queued(), head, endpoint);
                            }
                        } finally {
                            Connector.release(gitHub);
                        }
                    } catch (FileNotFoundException e) {
                        LOGGER.log(Level.WARNING,
                                "Could not update commit status to PENDING. Valid scan credentials? Valid scopes?",
                                LOGGER.isLoggable(Level.FINE) ? e : null);
                    } catch (IOException e) {
                        LOGGER.log(Level.WARNING,
                                "Could not update commit status to PENDING. Message: " + e.getMessage(),
                                LOGGER.isLoggable(Level.FINE) ? e : null);
                    } catch (InterruptedException e) {
                        LOGGER.log(Level.WARNING,
                                "Could not update commit status to PENDING. Rate limit exhausted",
                                LOGGER.isLoggable(Level.FINE) ? e : null);
                        LOGGER.log(Level.FINE, null, e);
                    } finally {
                        Connector.release(gitHub);
                    }
                }
            });
        }

    }

    /**
     * With this listener one notifies to GitHub when the SCM checkout process has started.
     * Possible option: GHCommitState.PENDING
     */
    @Extension
    public static class JobCheckOutListener extends SCMListener {

        @Override
        public void onCheckout(Run<?, ?> build, SCM scm, FilePath workspace, TaskListener listener, File changelogFile,
                               SCMRevisionState pollingBaseline) throws Exception {
            createBuildCommitStatus(build, listener);
        }

    }

    /**
     * With this listener one notifies to GitHub the build result.
     * Possible options: GHCommitState.SUCCESS, GHCommitState.ERROR or GHCommitState.FAILURE
     */
    @Extension
    public static class JobCompletedListener extends RunListener<Run<?,?>> {

        @Override
        public void onCompleted(Run<?, ?> build, TaskListener listener) {
            createBuildCommitStatus(build, listener);
        }

    }

    private static String resolveHeadCommit(SCMRevision revision) throws IllegalArgumentException {
        if (revision instanceof SCMRevisionImpl) {
            return ((SCMRevisionImpl) revision).getHash();
        } else if (revision instanceof PullRequestSCMRevision) {
            return ((PullRequestSCMRevision) revision).getPullHash();
        } else {
            throw new IllegalArgumentException("did not recognize " + revision);
        }
    }

    private GitHubBuildStatusNotification() {}

}<|MERGE_RESOLUTION|>--- conflicted
+++ resolved
@@ -71,21 +71,17 @@
 
     private static void createCommitStatus(@NonNull GHRepository repo, @NonNull String revision,
                                            @NonNull GHCommitState state, @NonNull String url, @NonNull String message,
-                                           @NonNull SCMHead head,
-                                           @NonNull Endpoint endpoint) throws IOException {
+                                           @NonNull SCMHead head) throws IOException {
         LOGGER.log(Level.FINE, "{0}/commit/{1} {2} from {3}", new Object[] {repo.getHtmlUrl(), revision, state, url});
         String context;
-        String commitstatuscontext = endpoint.getCommitStatusContextIdentifier();
-
         if (head instanceof PullRequestSCMHead) {
             if (((PullRequestSCMHead) head).isMerge()) {
-                context = commitstatuscontext + "/pr-merge";
-
+                context = "continuous-integration/jenkins/pr-merge";
             } else {
-                context = commitstatuscontext + "/pr-head";
+                context = "continuous-integration/jenkins/pr-head";
             }
         } else {
-            context = commitstatuscontext + "/branch";
+            context = "continuous-integration/jenkins/branch";
         }
         repo.createCommitStatus(revision, state, url, message, context);
     }
@@ -94,15 +90,6 @@
         SCMRevision revision = SCMRevisionAction.getRevision(build);
         if (revision != null) { // only notify if we have a revision to notify
             try {
-<<<<<<< HEAD
-                GHRepository repo = lookUpRepo(gitHub, build.getParent());
-                Endpoint endpoint = lookUpEndpoint(build.getParent());
-                if (repo != null && endpoint != null) {
-                    SCMRevisionAction action = build.getAction(SCMRevisionAction.class);
-                    if (action != null) {
-                        SCMRevision revision = action.getRevision();
-                        String url = DisplayURLProvider.get().getRunURL(build);
-=======
                 GitHub gitHub = lookUpGitHub(build.getParent());
                 try {
                     GHRepository repo = lookUpRepo(gitHub, build.getParent());
@@ -117,25 +104,24 @@
                                             + " configured in Jenkins global configuration.");
                             return;
                         }
->>>>>>> a115c0f3
                         boolean ignoreError = false;
                         try {
                             Result result = build.getResult();
                             String revisionToNotify = resolveHeadCommit(revision);
                             SCMHead head = revision.getHead();
                             if (Result.SUCCESS.equals(result)) {
-                                createCommitStatus(repo, revisionToNotify, GHCommitState.SUCCESS, url, Messages.GitHubBuildStatusNotification_CommitStatus_Good(), head, endpoint);
+                                createCommitStatus(repo, revisionToNotify, GHCommitState.SUCCESS, url, Messages.GitHubBuildStatusNotification_CommitStatus_Good(), head);
                             } else if (Result.UNSTABLE.equals(result)) {
-                                createCommitStatus(repo, revisionToNotify, GHCommitState.FAILURE, url, Messages.GitHubBuildStatusNotification_CommitStatus_Unstable(), head, endpoint);
+                                createCommitStatus(repo, revisionToNotify, GHCommitState.FAILURE, url, Messages.GitHubBuildStatusNotification_CommitStatus_Unstable(), head);
                             } else if (Result.FAILURE.equals(result)) {
-                                createCommitStatus(repo, revisionToNotify, GHCommitState.ERROR, url, Messages.GitHubBuildStatusNotification_CommitStatus_Failure(), head, endpoint);
+                                createCommitStatus(repo, revisionToNotify, GHCommitState.ERROR, url, Messages.GitHubBuildStatusNotification_CommitStatus_Failure(), head);
                             } else if (Result.ABORTED.equals(result)) {
-                                createCommitStatus(repo, revisionToNotify, GHCommitState.ERROR, url, Messages.GitHubBuildStatusNotification_CommitStatus_Aborted(), head, endpoint);
+                                createCommitStatus(repo, revisionToNotify, GHCommitState.ERROR, url, Messages.GitHubBuildStatusNotification_CommitStatus_Aborted(), head);
                             } else if (result != null) { // NOT_BUILT etc.
-                                createCommitStatus(repo, revisionToNotify, GHCommitState.ERROR, url, Messages.GitHubBuildStatusNotification_CommitStatus_Other(), head, endpoint);
+                                createCommitStatus(repo, revisionToNotify, GHCommitState.ERROR, url, Messages.GitHubBuildStatusNotification_CommitStatus_Other(), head);
                             } else {
                                 ignoreError = true;
-                                createCommitStatus(repo, revisionToNotify, GHCommitState.PENDING, url, Messages.GitHubBuildStatusNotification_CommitStatus_Pending(), head, endpoint);
+                                createCommitStatus(repo, revisionToNotify, GHCommitState.PENDING, url, Messages.GitHubBuildStatusNotification_CommitStatus_Pending(), head);
                             }
                             if (result != null) {
                                 listener.getLogger().format("%n" + Messages.GitHubBuildStatusNotification_CommitStatusSet() + "%n%n");
@@ -212,27 +198,6 @@
             if (source.getScanCredentialsId() != null) {
                 return Connector.connect(source.getApiUri(), Connector.lookupScanCredentials
                         (job, null, source.getScanCredentialsId()));
-            }
-        }
-        return null;
-    }
-
-    /**
-     * Returns the Endpoint associated to a Job.
-     *
-     * @param job A {@link Job}
-     * @return An {@link Endpoint} or null, if an Endpoint was not defined.
-     * @throws IOException
-     */
-    @CheckForNull
-    private static Endpoint lookUpEndpoint(@NonNull Job<?,?> job) throws IOException {
-        SCMSource src = SCMSource.SourceByItem.findSource(job);
-        if (src instanceof GitHubSCMSource) {
-            GitHubSCMSource source = (GitHubSCMSource) src;
-            for (Endpoint e : GitHubConfiguration.get().getEndpoints()) {
-                if (e.getApiUri().equals(source.getApiUri())) {
-                    return e;
-                }
             }
         }
         return null;
@@ -295,13 +260,7 @@
                                 return;
                             }
                             GHRepository repo = lookUpRepo(gitHub, job);
-<<<<<<< HEAD
-                            Endpoint endpoint = lookUpEndpoint(job);
-                            if (repo != null && endpoint != null) {
-                                String url = DisplayURLProvider.get().getJobURL(job);
-=======
                             if (repo != null) {
->>>>>>> a115c0f3
                                 // The submitter might push another commit before this build even starts.
                                 if (Jenkins.getActiveInstance().getQueue().getItem(taskId) instanceof Queue.LeftItem) {
                                     // we took too long and the item has left the queue, no longer valid to apply pending
@@ -310,7 +269,7 @@
                                     return;
                                 }
                                 createCommitStatus(repo, hash, GHCommitState.PENDING, url,
-                                        Messages.GitHubBuildStatusNotification_CommitStatus_Queued(), head, endpoint);
+                                        Messages.GitHubBuildStatusNotification_CommitStatus_Queued(), head);
                             }
                         } finally {
                             Connector.release(gitHub);
